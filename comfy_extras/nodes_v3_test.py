--- conflicted
+++ resolved
@@ -1,10 +1,6 @@
 import torch
 import time
-<<<<<<< HEAD
-from comfy_api.latest import io, ui, resources, _io, ComfyExtension
-=======
-from comfy_api.latest import io, ui, _io
->>>>>>> 6405730e
+from comfy_api.latest import io, ui, _io, ComfyExtension
 import logging  # noqa
 import comfy.utils
 import asyncio
